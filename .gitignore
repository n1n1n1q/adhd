--- conflicted
+++ resolved
@@ -3,7 +3,6 @@
 *.py[cod]
 *$py.class
 
-<<<<<<< HEAD
 # C extensions
 *.so
 
@@ -180,13 +179,7 @@
 #  refer to https://docs.cursor.com/context/ignore-files
 .cursorignore
 .cursorindexingignore
-=======
-# pixi environments
-.pixi
-*.egg-info
 
 back/.env_info
 back/uploads/
-.env/
-assets/
->>>>>>> 16f36f18
+.env/