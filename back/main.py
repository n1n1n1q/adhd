--- conflicted
+++ resolved
@@ -22,10 +22,7 @@
 
 with open("back/.env_info", "r", encoding="utf-8") as f:
     uri = f.read().strip()
-<<<<<<< HEAD
-=======
-
->>>>>>> ff2f69b5
+
 
 
 client = MongoClient(uri, server_api=ServerApi("1"))
@@ -57,15 +54,6 @@
 
 
 @app.post("/api/videos/", status_code=201)
-<<<<<<< HEAD
-async def create_video(video_name: str, video_file: UploadFile):
-    timestamp = datetime.now().strftime("%Y%m%d_%H%M%S")
-    unique_id = str(uuid.uuid4())[:8]
-    file_extension = os.path.splitext(video_file.filename)[1]
-    safe_filename = (
-        f"{video_name.replace(' ', '_')}_{timestamp}_{unique_id}{file_extension}"
-    )
-=======
 async def create_video(
     video_name: str,
     video_file: UploadFile
@@ -74,7 +62,6 @@
     unique_id = str(uuid.uuid4())[:8]
     file_extension = os.path.splitext(video_file.filename)[1]
     safe_filename = f"{video_name.replace(' ', '_')}_{timestamp}_{unique_id}{file_extension}"
->>>>>>> ff2f69b5
 
     file_path = UPLOAD_DIR / safe_filename
     with open(file_path, "wb") as buffer:
@@ -102,9 +89,6 @@
 
 
 def insert_video(video_name, file_path, timestamps_json, metadata=None):
-<<<<<<< HEAD
-    created_at = metadata["format"]["tags"]["creation_time"]
-=======
     """
     Insert a video document into the database
 
@@ -118,7 +102,6 @@
         ObjectId: The inserted document ID
     """
     created_at = metadata.get("format", {}).get("tags", {}).get("creation_time", None)
->>>>>>> ff2f69b5
     video_document = {
         "video_name": video_name,
         "file_path": file_path,
